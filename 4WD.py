import RPi.GPIO as GPIO
import time
import math

# Define GPIO pins for the motor driver
IN1 = 4
IN2 = 17
IN3 = 27
IN4 = 22
ENA = 18  # PWM pin for motor A
ENB = 23  # PWM pin for motor B

# Define GPIO pins for the rotary encoders
encoderPinRight = 24  # Right encoder
encoderPinLeft = 25   # Left encoder

# Set up the GPIO mode
GPIO.setmode(GPIO.BCM)

# Set up the GPIO pins as outputs
GPIO.setup(IN1, GPIO.OUT)
GPIO.setup(IN2, GPIO.OUT)
GPIO.setup(IN3, GPIO.OUT)
GPIO.setup(IN4, GPIO.OUT)
GPIO.setup(ENA, GPIO.OUT)
GPIO.setup(ENB, GPIO.OUT)

# Set up PWM for duty cycle control
pwmA = GPIO.PWM(ENA, 100)  # Using 100Hz as base frequency for motor A
pwmB = GPIO.PWM(ENB, 100)  # Using 100Hz as base frequency for motor B
pwmA.start(0)  # Start with 0% duty cycle (stopped)
pwmB.start(0)  # Start with 0% duty cycle (stopped)

# Rotary encoder variables
pulsesRight = 0
pulsesLeft = 0
<<<<<<< HEAD
wheelCircumference = 0.05 * math.pi * 0.0325 * 100  # Example calculation, adjust based on actual wheel specs
=======
wheelCircumference = 0.05 * math.pi * 0.0325 * 100  # Wheel circumference in meters
>>>>>>> e6da6ee7

def counter_update_right(channel):
    global pulsesRight
    pulsesRight += 1

def counter_update_left(channel):
    global pulsesLeft
    pulsesLeft += 1

def encoder_setup():
    GPIO.setup(encoderPinRight, GPIO.IN, pull_up_down=GPIO.PUD_UP)
    GPIO.setup(encoderPinLeft, GPIO.IN, pull_up_down=GPIO.PUD_UP)
    GPIO.add_event_detect(encoderPinRight, GPIO.RISING, callback=counter_update_right)
    GPIO.add_event_detect(encoderPinLeft, GPIO.RISING, callback=counter_update_left)

def get_moving_distance():
    global pulsesRight, pulsesLeft
    distanceRight = pulsesRight * wheelCircumference
    distanceLeft = pulsesLeft * wheelCircumference
    averageDistance = (distanceRight + distanceLeft) / 2.0
    return distanceRight, distanceLeft, averageDistance

def reset_distance():
    global pulsesRight, pulsesLeft
    pulsesRight = 0
    pulsesLeft = 0

def move_forward(duty_cycle):
    if not (45 <= duty_cycle <= 55):
        print("Warning: Optimal forward duty cycle is between 45-55%")
    reset_distance()
    GPIO.output(IN1, GPIO.HIGH)
    GPIO.output(IN2, GPIO.LOW)
    GPIO.output(IN3, GPIO.HIGH)
    GPIO.output(IN4, GPIO.LOW)
    pwmA.ChangeDutyCycle(duty_cycle)
    pwmB.ChangeDutyCycle(duty_cycle)
    time.sleep(1)
    stop_motors()  # Stop the motors after moving for 1 second
    rightDist, leftDist, avgDist = get_moving_distance()
    print(f"Forward - Right: {rightDist:.4f}m, Left: {leftDist:.4f}m, Avg: {avgDist:.4f}m")

def stop_motors():
    GPIO.output(IN1, GPIO.LOW)
    GPIO.output(IN2, GPIO.LOW)
    GPIO.output(IN3, GPIO.LOW)
    GPIO.output(IN4, GPIO.LOW)
    pwmA.ChangeDutyCycle(0)
    pwmB.ChangeDutyCycle(0)

# PWM demonstration for motor speed control
def pwm_demo():
    print("Starting PWM demonstration for motor speed control...")
    for x in range(50):  # Increase duty cycle from 0% to 50%
        pwmA.ChangeDutyCycle(x)
        pwmB.ChangeDutyCycle(x)
        time.sleep(0.1)
    for x in range(50):  # Decrease duty cycle from 50% to 0%
        pwmA.ChangeDutyCycle(50 - x)
        pwmB.ChangeDutyCycle(50 - x)
        time.sleep(0.1)
    print("PWM demonstration complete.")

try:
    encoder_setup()
<<<<<<< HEAD
    print("Moving forward for 1 second...")
    move_forward(50)  # This will move forward, stop after 1s, and print distances
=======
    print("Starting motor control with PWM...")

    # PWM demonstration
    pwm_demo()

    # Motor control with distance measurement
    print("Moving forward")
    move_forward(50)
    time.sleep(2)

    print("Moving backward")
    move_backward(50)
    time.sleep(2)

    print("Turning left")
    turn_left(90)
    time.sleep(2)

    print("Turning right")
    turn_right(80)
    time.sleep(2)
>>>>>>> e6da6ee7

except KeyboardInterrupt:
    print("Program interrupted by user.")
except Exception as e:
    print(f"An error occurred: {e}")
finally:
    print("Stopping motors and cleaning up GPIO...")
    stop_motors()
    pwmA.stop()
    pwmB.stop()
    GPIO.cleanup()
    print("GPIO cleanup complete.")<|MERGE_RESOLUTION|>--- conflicted
+++ resolved
@@ -34,11 +34,9 @@
 # Rotary encoder variables
 pulsesRight = 0
 pulsesLeft = 0
-<<<<<<< HEAD
 wheelCircumference = 0.05 * math.pi * 0.0325 * 100  # Example calculation, adjust based on actual wheel specs
-=======
-wheelCircumference = 0.05 * math.pi * 0.0325 * 100  # Wheel circumference in meters
->>>>>>> e6da6ee7
+
+
 
 def counter_update_right(channel):
     global pulsesRight
@@ -104,32 +102,10 @@
 
 try:
     encoder_setup()
-<<<<<<< HEAD
+
     print("Moving forward for 1 second...")
     move_forward(50)  # This will move forward, stop after 1s, and print distances
-=======
-    print("Starting motor control with PWM...")
 
-    # PWM demonstration
-    pwm_demo()
-
-    # Motor control with distance measurement
-    print("Moving forward")
-    move_forward(50)
-    time.sleep(2)
-
-    print("Moving backward")
-    move_backward(50)
-    time.sleep(2)
-
-    print("Turning left")
-    turn_left(90)
-    time.sleep(2)
-
-    print("Turning right")
-    turn_right(80)
-    time.sleep(2)
->>>>>>> e6da6ee7
 
 except KeyboardInterrupt:
     print("Program interrupted by user.")
